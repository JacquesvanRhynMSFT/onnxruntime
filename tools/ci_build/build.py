--- conflicted
+++ resolved
@@ -1519,13 +1519,10 @@
             args.append('--use_tensorrt')
         elif use_cuda:
             args.append('--use_cuda')
-<<<<<<< HEAD
+            if cuda_version:
+                args.append('--cuda_version={}'.format(cuda_version))
         elif use_cusparselt:
             args.append('--use_cusparselt')
-=======
-            if cuda_version:
-                args.append('--cuda_version={}'.format(cuda_version))
->>>>>>> ef1aaa36
         elif use_openvino:
             args.append('--use_openvino')
         elif use_dnnl:
