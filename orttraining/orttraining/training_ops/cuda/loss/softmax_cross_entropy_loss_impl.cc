// Copyright (c) Microsoft Corporation. All rights reserved.
// Licensed under the MIT License.

#include "core/providers/cuda/math/softmax.h"
#include "core/providers/cuda/reduction/reduction_functions.h"
#include "core/providers/cuda/tensor/transpose.h"
#include "core/framework/ort_value.h"
#include "orttraining/training_ops/cpu/loss/softmax_cross_entropy_loss.h"
#include "orttraining/training_ops/cuda/loss/softmax_cross_entropy_loss_impl.h"

namespace onnxruntime {
namespace cuda {

OrtValue AllocateTensorInMLValue(const MLDataType data_type, const TensorShape& shape, AllocatorPtr& allocator) {
  auto new_tensor = Tensor::Create(data_type, shape, allocator);

  auto ml_tensor = DataTypeImpl::GetType<Tensor>();
  return OrtValue{new_tensor.release(), ml_tensor,
                  ml_tensor->GetDeleteFunc()};
};

#define REGISTER_KERNEL_VERSIONED_TYPED_TWO_TYPES(Class, T, Tin, domain, startver, endver) \
  ONNX_OPERATOR_VERSIONED_TWO_TYPED_KERNEL_EX(                                             \
      Class,                                                                               \
      domain,                                                                              \
      startver, endver,                                                                    \
      T, Tin,                                                                              \
      kCudaExecutionProvider,                                                              \
      (*KernelDefBuilder::Create())                                                        \
          .TypeConstraint("T", DataTypeImpl::GetTensorType<T>())                           \
          .TypeConstraint("Tind", DataTypeImpl::GetTensorType<Tin>()),                     \
      Class<T, Tin>);

#define REGISTER_KERNEL_TYPED_TWO_TYPES(Class, T, Tin, domain, version) \
  ONNX_OPERATOR_TWO_TYPED_KERNEL_EX(                                    \
      Class,                                                            \
      domain,                                                           \
      version,                                                          \
      T, Tin,                                                           \
      kCudaExecutionProvider,                                           \
      (*KernelDefBuilder::Create())                                     \
          .TypeConstraint("T", DataTypeImpl::GetTensorType<T>())        \
          .TypeConstraint("Tind", DataTypeImpl::GetTensorType<Tin>()),  \
      Class<T, Tin>);

template <typename T, typename Tin>
Status SoftmaxCrossEntropyLoss<T, Tin>::ComputeInternal(OpKernelContext* ctx) const {
  typedef typename ToCudaType<T>::MappedType CudaT;
  const Tensor& logit = *ctx->Input<Tensor>(0);
  const Tensor& label = *ctx->Input<Tensor>(1);
  const Tensor* p_weight = ctx->Input<Tensor>(2);
  const Tensor* p_ignore_index = ctx->Input<Tensor>(3);
  int64_t ignore_index = ignore_index_;
  if (p_ignore_index) {
    ORT_ENFORCE(p_ignore_index->Shape().IsScalar(), "ignore_index should be a scalar.");
    ignore_index = *(p_ignore_index->template Data<int64_t>());
  }

  const TensorShape logit_shape{logit.Shape()};
  const TensorShape label_shape{label.Shape()};
  onnxruntime::contrib::VerifyLogitWeightAndLabelShape(logit_shape, label_shape,
                                                       p_weight ? &p_weight->Shape() : nullptr);

  // N_D = N * D1 * D2...D*K
  int64_t N_D;
  int64_t C;
  onnxruntime::contrib::GetNDCFromLogitAndLabelShape(logit_shape, label_shape, N_D, C);
  const TensorShape logit_reshape({N_D, C});
  Tensor* total_loss = ctx->Output(0, reduction_ == ReductionType::NONE ? TensorShape(label.Shape()) : TensorShape({}));
  T* total_loss_data = total_loss->template MutableData<T>();
  T* tmp_loss_sample_buffer = nullptr;
  IAllocatorUniquePtr<T> tmp_loss_sample;
  if (reduction_ == ReductionType::NONE) {
    tmp_loss_sample_buffer = total_loss_data;
  } else {
    tmp_loss_sample = GetScratchBuffer<T>(N_D, ctx->GetComputeStream());
    tmp_loss_sample_buffer = tmp_loss_sample.get();
  }

  const T* logit_data = logit.template Data<T>();
  const Tin* label_data = label.template Data<Tin>();

  T* log_prob_data = nullptr;
  Tensor* log_prob = nullptr;
  IAllocatorUniquePtr<T> log_prob_scratch_buffer;
  if (ctx->OutputCount() > 1) {
    log_prob = ctx->Output(1, logit_shape);
    log_prob_data = log_prob->template MutableData<T>();
  } else {
    log_prob_scratch_buffer = GetScratchBuffer<T>(logit_shape.Size(), ctx->GetComputeStream());
    log_prob_data = log_prob_scratch_buffer.get();
  }

  OrtValue transpose_output;
  TensorShapeVector new_shape;
  std::vector<size_t> permutations;
  AllocatorPtr alloc;
  const OpKernelInfo& info = OpKernel::Info();

  // Transpose logit from [N, C, D1, D2 .. Dk] to [N, D1, D2...Dk, C]
  if (logit_shape.NumDimensions() > 2) {
    ORT_RETURN_IF_ERROR(ctx->GetTempSpaceAllocator(&alloc));
    onnxruntime::contrib::GetPermutationAndShape(true, logit_shape, new_shape, permutations);
    transpose_output = AllocateTensorInMLValue(logit.DataType(), new_shape, alloc);
    ORT_RETURN_IF_ERROR(cuda::Transpose::DoTranspose(cuda::Transpose(info), OrtStream(ctx), permutations, logit, *transpose_output.GetMutable<Tensor>()));
    logit_data = (*transpose_output.GetMutable<Tensor>()).template Data<T>();
  }

  // calculate logsoftmax
  auto status = SoftMaxComputeHelper<T, true>(Stream(ctx),
                                              logit_data,
                                              logit_reshape,
                                              log_prob_data,
                                              1);
  ORT_RETURN_IF_ERROR(status);

  const T* weight_data = nullptr;
  if (p_weight) {
    const Tensor& weight = *p_weight;
    weight_data = weight.template Data<T>();
  }

  IAllocatorUniquePtr<T> weight_data_nd = GetScratchBuffer<T>(N_D, ctx->GetComputeStream());
  T* weight_data_nd_data = weight_data_nd.get();
  ComputeSoftmaxCrossEntropyWeightsImpl(Stream(ctx),
                                        label_data,
                                        reinterpret_cast<const CudaT*>(weight_data),
                                        N_D, C,
                                        ignore_index,
                                        reinterpret_cast<CudaT*>(weight_data_nd_data));

  // Compute buffer size in byte for reduction APIs.
  const auto buffer_size =
      compute_reduction_buffer_size<CudaT>(static_cast<int>(N_D));
  // Allocate reduction buffer whose size is buffer_size bytes, or nullptr if no reduction.
  IAllocatorUniquePtr<void> reduction_buffer = GetScratchBuffer<void>(
      reduction_ != ReductionType::NONE ? buffer_size : 0, ctx->GetComputeStream());

  typedef AccumulationType_t<CudaT> TBuf;
  auto normalize_factor_data = GetScratchBuffer<TBuf>(1, ctx->GetComputeStream());
  if (reduction_ == ReductionType::MEAN) {
    ORT_RETURN_IF_ERROR(reduce_sum(
        Stream(ctx),
        reinterpret_cast<CudaT*>(weight_data_nd_data),
        normalize_factor_data.get(),
        static_cast<int>(N_D),
        reduction_buffer.get(),
        buffer_size));
  } else {
    const TBuf normalize_factor = static_cast<TBuf>(1.0f);
    CUDA_RETURN_IF_ERROR(cudaMemcpyAsync(normalize_factor_data.get(), &normalize_factor, sizeof(TBuf), cudaMemcpyHostToDevice, Stream(ctx)));
  }

  SoftmaxCrossEntropyLossImpl(Stream(ctx),
                              reinterpret_cast<CudaT*>(log_prob_data),
                              label_data,
                              reinterpret_cast<CudaT*>(weight_data_nd_data),
                              normalize_factor_data.get(),
                              N_D,
                              C,
                              ignore_index,
                              reinterpret_cast<CudaT*>(tmp_loss_sample_buffer));

  // Transpose log probability from [N, D1, D2...Dk, C] to [N, C, D1, D2 .. Dk].
  if (logit_shape.NumDimensions() > 2 && log_prob != nullptr) {
    TensorShape log_prob_shape = new_shape;
    new_shape.clear();
    permutations.clear();
    onnxruntime::contrib::GetPermutationAndShape(false, log_prob_shape, new_shape, permutations);
    auto* transposed_data = (*transpose_output.GetMutable<Tensor>()).template MutableData<T>();
    transpose_output.GetMutable<Tensor>()->Reshape(log_prob->Shape());
    log_prob->Reshape(log_prob_shape);
    ORT_RETURN_IF_ERROR(cuda::Transpose::DoTranspose(cuda::Transpose(info), OrtStream(ctx), permutations, *log_prob, *transpose_output.GetMutable<Tensor>()));
    CUDA_RETURN_IF_ERROR(cudaMemcpyAsync(log_prob_data, transposed_data, sizeof(T) * logit_shape.Size(), cudaMemcpyDeviceToDevice, Stream(ctx)));
    log_prob->Reshape(new_shape);
  }

  if (reduction_ != ReductionType::NONE) {
    // ReduceSum on loss_per_sample
    ORT_RETURN_IF_ERROR(reduce_sum(
        Stream(ctx),
        reinterpret_cast<CudaT*>(tmp_loss_sample_buffer),
        reinterpret_cast<CudaT*>(total_loss_data),
        static_cast<int>(N_D),
        reduction_buffer.get(),
        buffer_size));
  }

  return Status::OK();
}

template <typename T, typename Tin>
Status SoftmaxCrossEntropyLossGrad<T, Tin>::ComputeInternal(OpKernelContext* ctx) const {
  typedef typename ToCudaType<T>::MappedType CudaT;
  const Tensor& dY = *ctx->Input<Tensor>(0);
  const Tensor& log_prob = *ctx->Input<Tensor>(1);
  const Tensor& label = *ctx->Input<Tensor>(2);
  const Tensor* p_weight = ctx->Input<Tensor>(3);
  const Tensor* p_ignore_index = ctx->Input<Tensor>(4);
  const Tensor* p_bias = ctx->Input<Tensor>(5);
  int64_t ignore_index = ignore_index_;
  if (p_ignore_index) {
    ORT_ENFORCE(p_ignore_index->Shape().IsScalar(), "ignore_index should be a scalar.");
    ignore_index = *(p_ignore_index->Data<int64_t>());
  }

  const TensorShape probability_shape{log_prob.Shape()};
  const TensorShape label_shape{label.Shape()};
  onnxruntime::contrib::VerifyLogitWeightAndLabelShape(probability_shape, label_shape,
                                                       p_weight ? &p_weight->Shape() : nullptr);

  // N_D = N * D1 * D2...D*K
  int64_t N_D;
  int64_t C;
  onnxruntime::contrib::GetNDCFromLogitAndLabelShape(probability_shape, label_shape, N_D, C);
  Tensor* d_logit = ctx->Output(0, probability_shape);
  const T* dY_data = dY.Data<T>();
  const T* log_prob_data = log_prob.Data<T>();
  const Tin* label_data = label.Data<Tin>();
  T* d_logit_data = d_logit->MutableData<T>();
  const T* weight_data = nullptr;
  OrtValue transpose_output;
  TensorShapeVector new_shape;
  std::vector<size_t> permutations;
  AllocatorPtr alloc;
  const OpKernelInfo& info = OpKernel::Info();

  // Transpose logit from [N, C, D1, D2 .. Dk] to [N, D1, D2...Dk, C]
  if (probability_shape.NumDimensions() > 2) {
    ORT_RETURN_IF_ERROR(ctx->GetTempSpaceAllocator(&alloc));
    onnxruntime::contrib::GetPermutationAndShape(true, probability_shape, new_shape, permutations);
    transpose_output = AllocateTensorInMLValue(log_prob.DataType(), new_shape, alloc);
<<<<<<< HEAD
    ORT_RETURN_IF_ERROR(cuda::Transpose::DoTranspose(cuda::Transpose(info), OrtStream(ctx), permutations, log_prob, *transpose_output.GetMutable<Tensor>()));
    log_prob_data = (*transpose_output.GetMutable<Tensor>()).template Data<T>();
=======
    ORT_RETURN_IF_ERROR(cuda::Transpose::DoTranspose(cuda::Transpose(info), permutations, log_prob, *transpose_output.GetMutable<Tensor>()));
    log_prob_data = (*transpose_output.GetMutable<Tensor>()).Data<T>();
>>>>>>> b8e34fbd
  }

  if (p_weight) {
    const Tensor& weight = *p_weight;
    weight_data = weight.Data<T>();
  }

  IAllocatorUniquePtr<T> weight_data_nd = GetScratchBuffer<T>(N_D, ctx->GetComputeStream());
  T* weight_data_nd_data = weight_data_nd.get();
  ComputeSoftmaxCrossEntropyWeightsImpl(Stream(ctx),
                                        label_data,
                                        reinterpret_cast<const CudaT*>(weight_data),
                                        N_D, C,
                                        ignore_index,
                                        reinterpret_cast<CudaT*>(weight_data_nd_data));
  typedef AccumulationType_t<CudaT> TBuf;
  auto normalize_factor_data = GetScratchBuffer<TBuf>(1, ctx->GetComputeStream());
  if (reduction_ == ReductionType::MEAN) {
    // Compute buffer size in byte for reduction APIs.
    const auto buffer_size =
        compute_reduction_buffer_size<CudaT>(static_cast<int>(N_D));
    // Allocate reduction buffer whose size is buffer_size bytes.
    IAllocatorUniquePtr<void> reduction_buffer = GetScratchBuffer<void>(
        buffer_size, ctx->GetComputeStream());
    ORT_RETURN_IF_ERROR(reduce_sum(
        Stream(ctx),
        reinterpret_cast<const CudaT*>(weight_data_nd_data),
        normalize_factor_data.get(),
        static_cast<int>(N_D),
        reduction_buffer.get(),
        buffer_size));
  } else {
    constexpr TBuf normalize_factor = static_cast<TBuf>(1.0f);
    CUDA_RETURN_IF_ERROR(cudaMemcpyAsync(normalize_factor_data.get(), &normalize_factor, sizeof(TBuf), cudaMemcpyHostToDevice, Stream(ctx)));
  }

<<<<<<< HEAD
  SoftmaxCrossEntropyLossGradImpl(Stream(ctx),
=======
  const T* bias_data = p_bias ? p_bias->Data<T>() : nullptr;

  SoftmaxCrossEntropyLossGradImpl(Stream(),
>>>>>>> b8e34fbd
                                  reinterpret_cast<const CudaT*>(dY_data),
                                  reinterpret_cast<const CudaT*>(log_prob_data),
                                  label_data,
                                  reinterpret_cast<const CudaT*>(weight_data_nd_data),
                                  normalize_factor_data.get(),
                                  reinterpret_cast<const CudaT*>(bias_data),
                                  N_D,
                                  C,
                                  ReductionType::NONE == reduction_,
                                  reinterpret_cast<CudaT*>(d_logit_data));

  // Transpose logit from [N, D1, D2...Dk, C] to [N, C, D1, D2 .. Dk]
  if (probability_shape.NumDimensions() > 2) {
    TensorShape logit_shape = new_shape;
    new_shape.clear();
    permutations.clear();
    onnxruntime::contrib::GetPermutationAndShape(false, logit_shape, new_shape, permutations);
    transpose_output.GetMutable<Tensor>()->Reshape(d_logit->Shape());
    d_logit->Reshape(logit_shape);
    ORT_RETURN_IF_ERROR(cuda::Transpose::DoTranspose(cuda::Transpose(info), OrtStream(ctx), permutations, *d_logit, *transpose_output.GetMutable<Tensor>()));
    auto* transposed_data = (*transpose_output.GetMutable<Tensor>()).template Data<T>();
    CUDA_RETURN_IF_ERROR(cudaMemcpyAsync(d_logit_data, transposed_data, sizeof(T) * probability_shape.Size(), cudaMemcpyDeviceToDevice, Stream(ctx)));
    d_logit->Reshape(new_shape);
  }

  return Status::OK();
}

#define INSTANTIATE_VERSIONED_COMPUTE_SPARSE(Class, T, Tin, domain, startver, endvar) \
  REGISTER_KERNEL_VERSIONED_TYPED_TWO_TYPES(Class, T, Tin, domain, startver, endvar)

#define INSTANTIATE_COMPUTE_SPARSE(Class, T, Tin, domain, version) \
  REGISTER_KERNEL_TYPED_TWO_TYPES(Class, T, Tin, domain, version)  \
  template Status Class<T, Tin>::ComputeInternal(OpKernelContext* ctx) const;

INSTANTIATE_VERSIONED_COMPUTE_SPARSE(SoftmaxCrossEntropyLoss, float, int64_t, kOnnxDomain, 12, 12)
INSTANTIATE_VERSIONED_COMPUTE_SPARSE(SoftmaxCrossEntropyLoss, MLFloat16, int64_t, kOnnxDomain, 12, 12)
INSTANTIATE_COMPUTE_SPARSE(SoftmaxCrossEntropyLoss, float, int64_t, kOnnxDomain, 13)
INSTANTIATE_COMPUTE_SPARSE(SoftmaxCrossEntropyLoss, MLFloat16, int64_t, kOnnxDomain, 13)
INSTANTIATE_COMPUTE_SPARSE(SoftmaxCrossEntropyLoss, BFloat16, int64_t, kOnnxDomain, 13)
INSTANTIATE_COMPUTE_SPARSE(SoftmaxCrossEntropyLossGrad, float, int64_t, kMSDomain, 1)
INSTANTIATE_COMPUTE_SPARSE(SoftmaxCrossEntropyLossGrad, MLFloat16, int64_t, kMSDomain, 1)
INSTANTIATE_COMPUTE_SPARSE(SoftmaxCrossEntropyLossGrad, BFloat16, int64_t, kMSDomain, 1)

#define REGISTER_KERNEL_INTERNAL_TYPED(OpName, ClassName, T, Tin, CpuInputIndex)                      \
  ONNX_OPERATOR_TWO_TYPED_KERNEL_EX(OpName, kMSDomain, 1, T, Tin, kCudaExecutionProvider,             \
                                    (*KernelDefBuilder::Create())                                     \
                                        .InputMemoryType(OrtMemTypeCPUInput, CpuInputIndex)           \
                                        .TypeConstraint("T", DataTypeImpl::GetTensorType<T>())        \
                                        .TypeConstraint("Tind", DataTypeImpl::GetTensorType<Tin>())   \
                                        .TypeConstraint("I", DataTypeImpl::GetTensorType<int64_t>()), \
                                    ClassName<T, Tin>);

REGISTER_KERNEL_INTERNAL_TYPED(SoftmaxCrossEntropyLossInternal, SoftmaxCrossEntropyLoss, float, int64_t, 3)
REGISTER_KERNEL_INTERNAL_TYPED(SoftmaxCrossEntropyLossInternal, SoftmaxCrossEntropyLoss, MLFloat16, int64_t, 3)
REGISTER_KERNEL_INTERNAL_TYPED(SoftmaxCrossEntropyLossInternal, SoftmaxCrossEntropyLoss, BFloat16, int64_t, 3)
REGISTER_KERNEL_INTERNAL_TYPED(SoftmaxCrossEntropyLossInternalGrad, SoftmaxCrossEntropyLossGrad, float, int64_t, 4)
REGISTER_KERNEL_INTERNAL_TYPED(SoftmaxCrossEntropyLossInternalGrad, SoftmaxCrossEntropyLossGrad, MLFloat16, int64_t, 4)
REGISTER_KERNEL_INTERNAL_TYPED(SoftmaxCrossEntropyLossInternalGrad, SoftmaxCrossEntropyLossGrad, BFloat16, int64_t, 4)

}  // namespace cuda
}  // namespace onnxruntime<|MERGE_RESOLUTION|>--- conflicted
+++ resolved
@@ -230,13 +230,8 @@
     ORT_RETURN_IF_ERROR(ctx->GetTempSpaceAllocator(&alloc));
     onnxruntime::contrib::GetPermutationAndShape(true, probability_shape, new_shape, permutations);
     transpose_output = AllocateTensorInMLValue(log_prob.DataType(), new_shape, alloc);
-<<<<<<< HEAD
     ORT_RETURN_IF_ERROR(cuda::Transpose::DoTranspose(cuda::Transpose(info), OrtStream(ctx), permutations, log_prob, *transpose_output.GetMutable<Tensor>()));
-    log_prob_data = (*transpose_output.GetMutable<Tensor>()).template Data<T>();
-=======
-    ORT_RETURN_IF_ERROR(cuda::Transpose::DoTranspose(cuda::Transpose(info), permutations, log_prob, *transpose_output.GetMutable<Tensor>()));
     log_prob_data = (*transpose_output.GetMutable<Tensor>()).Data<T>();
->>>>>>> b8e34fbd
   }
 
   if (p_weight) {
@@ -273,13 +268,9 @@
     CUDA_RETURN_IF_ERROR(cudaMemcpyAsync(normalize_factor_data.get(), &normalize_factor, sizeof(TBuf), cudaMemcpyHostToDevice, Stream(ctx)));
   }
 
-<<<<<<< HEAD
+  const T* bias_data = p_bias ? p_bias->Data<T>() : nullptr;
+
   SoftmaxCrossEntropyLossGradImpl(Stream(ctx),
-=======
-  const T* bias_data = p_bias ? p_bias->Data<T>() : nullptr;
-
-  SoftmaxCrossEntropyLossGradImpl(Stream(),
->>>>>>> b8e34fbd
                                   reinterpret_cast<const CudaT*>(dY_data),
                                   reinterpret_cast<const CudaT*>(log_prob_data),
                                   label_data,
