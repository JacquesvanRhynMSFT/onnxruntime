import copy
import io
import logging
import onnx
import onnxruntime
import os
import torch
import warnings
import numpy as np
from inspect import signature

from torch.utils.dlpack import from_dlpack

# Needed to re-implement PyTorch's cpu,cuda,to methods
from typing import Union, Tuple, Any, Callable, Iterator, Set, Optional, overload, TypeVar, Mapping, Dict

from onnxruntime.capi import _pybind_state as C
from . import _utils


ONNX_OPSET_VERSION = 12
__TEMP_ENABLE_METHOD_TIMING__ = False

# Needed to re-implement PyTorch's cpu,cuda,to methods
T = TypeVar('T', bound='Module')


def _create_iobinding(io_binding, inputs, model, device):
    '''Creates IO binding for a `model` inputs and output'''
    for idx, value_info in enumerate(model.graph.input):
        io_binding.bind_input(value_info.name, inputs[idx].device.type,
                              _utils.get_device_index(inputs[idx].device),
                              _utils.dtype_torch_to_numpy(inputs[idx].dtype),
                              list(inputs[idx].size()),
                              inputs[idx].data_ptr())

    for value_info in model.graph.output:
        io_binding.bind_output(value_info.name, device.type,
                               device_id=_utils.get_device_index(device))


def _onnx_value_info_to_buffer_tensor(value_info, device):
    '''Create a torch zeroed tensor with the same shape and type of `value_info`'''

    shape = [dim.dim_value for dim in value_info.type.tensor_type.shape.dim]
    dtype = _utils.dtype_onnx_to_torch(value_info.type.tensor_type.elem_type)
    return torch.zeros(shape, device=device, dtype=dtype)

# TODO: PyTorch's to_dlpack() uses same config for both torch.bool and torch.uint8,
# and convert the config to torch.uint8 tensor duing from_dlpack(). So a boolean tensor
# from forward graph outputs will be converted to torch.uint8 tensor. When this tensor
# is feeded to backward graph as input, it will cause data type mismatch issue during
# inference session running. We cannot change the from_dlpack() in PyTorch side, so we
# have to handle this specially, which will introduce a cast here and there is data copied.
# Always cast from torch.uint8 to torch.bool is not logically right, we need to check the
# real data type of the inputs in the backeard graph, and perform the cast only necessary.
def _ort_output_to_torch_tensor(ort_output):
    tensor = from_dlpack(ort_output.to_dlpack())
    return tensor.to(torch.bool) if tensor.dtype == torch.uint8 else tensor

def _extract_input_information(module, *inputs, **kwargs):
    '''Returns the all input names, dynamic_axes information and input names that require gradient'''

    # Ignore optional *inputs explicitly specified as None
    sig = signature(module.forward)
    all_input_names = sig.parameters.keys()
    input_names = []
    dynamic_axes = {}
    input_names_require_grad = []
    for input_idx, name in enumerate(all_input_names):
        if input_idx < len(inputs) and inputs[input_idx] is not None:
            if inputs[input_idx].requires_grad:
                # input_names_require_grad holds all input tensors that have requires_grad
                input_names_require_grad.append(name)

            input_names.append(name)
            dynamic_axes[name] = {}
            for dim_idx in range(len(inputs[input_idx].shape)):
                dynamic_axes[name].update({dim_idx : f'input{input_idx}_dim{dim_idx}'})

    return input_names, dynamic_axes, input_names_require_grad

class ORTModule(torch.nn.Module):

    def __init__(self, module):
        assert isinstance(module, torch.nn.Module), "'module' mst be a torch.nn.Module"
        super(ORTModule, self).__init__()

        self._export_again = False
        # TODO: Single device support for now
        self._device = _utils.get_device_from_module(module)
        self._device_changed = False

        # User module is wrapped to use its initializers and save computed gradients
        self._original_module = module
        self._onnx_training = None

        # Related to training graph split/shape inference
        self._current_input_shape = None
        self._module_gradient_graph_builder = None
        self._input_names_require_grad = None

        # Forward pass
        self._onnx_forward = None
        self._forward_session = None
        self._forward_io_binding = None

        # Backward pass
        self._onnx_backward = None
        self._backward_session = None
        self._backward_io_binding = None

        # Log level
        self._loglevel = getattr(logging, 'WARNING')

        # Debug flags
        self._save_onnx = False
        self._save_onnx_prefix = ''

    def _initialize_module_gradient_graph_builder(self):

        # TODO: PyTorch exporter bug: changes the initializer order
        # TODO: RemovePyTorch lists unused layers at named_parameters(), need to remove them
        initializer_names = [p[0] for p in self._original_module.named_parameters()]
        onnx_initializer_names = [p.name for p in self._onnx_training.graph.initializer]
        initializer_names = [p for p in initializer_names if p in onnx_initializer_names]

        # Build full training graph and split in forward/backward
        grad_builder_config = C.ModuleGradientGraphBuilderConfiguration()
        grad_builder_config.initializer_names_to_train = initializer_names
        grad_builder_config.input_names_require_grad = self._input_names_require_grad
        self._module_gradient_graph_builder = C.ModuleGradientGraphBuilder()
        self._module_gradient_graph_builder.initialize(self._onnx_training.SerializeToString(), grad_builder_config)

    def _build_training_graph(self, *inputs, **kwargs):
        input_names, dynamic_axes, self._input_names_require_grad = \
                _extract_input_information(self._original_module, *inputs, **kwargs)
        self._onnx_training = self._get_forward_graph(input_names, dynamic_axes, *inputs, **kwargs)
        if self._save_onnx:
            onnx.save(self._onnx_training, self._save_onnx_prefix + '_full_training.onnx')

        self._initialize_module_gradient_graph_builder()

    def _create_training_session(self):
        providers = None
        provider_options = None
        if self._device.type == 'cuda':
            # Configure the InferenceSessions to use the specific GPU on which the model is placed.
            providers = ["CUDAExecutionProvider", "CPUExecutionProvider"]
            provider_options = [{"device_id": str(self._device.index)}, {}]
        elif self._device.type == 'cpu':
            providers = ["CPUExecutionProvider"]
            provider_options = [{}]

        self._forward_session = onnxruntime.InferenceSession(
            self._onnx_forward.SerializeToString(), providers=providers, provider_options=provider_options)
        self._backward_session = onnxruntime.InferenceSession(
            self._onnx_backward.SerializeToString(), providers=providers, provider_options=provider_options)

        # IO binding
        # TODO: we should try to reuse the output buffers as some of the output tensors are same sizes, expecially the backward graph outputs.
        self._forward_io_binding = self._forward_session.io_binding()
        self._backward_io_binding = self._backward_session.io_binding()

    def _split_training_graph(self, *inputs, **kwargs):
        # Perform shape inference and re-split forward/backward graph for batches with different shapes
        self._module_gradient_graph_builder.build_and_split(self._current_input_shape)
        self._onnx_forward = onnx.load_model_from_string(self._module_gradient_graph_builder.get_forward_model())
        self._onnx_backward = onnx.load_model_from_string(self._module_gradient_graph_builder.get_backward_model())
        self._onnx_graphs_info = self._module_gradient_graph_builder.get_split_graphs_info()
        self._create_training_session()

        if self._save_onnx:
            onnx.save(self._onnx_forward, self._save_onnx_prefix + '_forward.onnx')
            onnx.save(self._onnx_backward, self._save_onnx_prefix + '_backward.onnx')

    def cpu(self: T) -> T:
        '''Thin layer to capture device for ORTModule IO bindings'''

        if not self._device or self._device.type != 'cpu':
            self._device_changed = True
            self._device = torch.device('cpu')

        return super(ORTModule, self).cpu()

    def cuda(self: T, device: Optional[Union[int, torch.device]] = None) -> T:
        '''Thin layer to capture device for ORTModule IO bindings'''

        if device is None:
            if self._device and _utils.get_device_str(self._device) != _utils.get_default_device_str('cuda'):
                self._device_changed = True
                self._device = torch.device(_utils.get_default_device_str('cuda'))
        elif not self._device or _utils.get_device_str(self._device) != _utils.get_device_str(device):
            self._device_changed = True
            self._device = torch.device(_utils.get_device_str(device))

        return super(ORTModule, self).cuda(device)

    @overload
    def to(self: T, device: Optional[Union[int, torch.device]] = ...,
           dtype: Optional[Union[torch.dtype, str]] = ...,
           non_blocking: bool = ...) -> T:
        ...

    @overload
    def to(self: T, dtype: Union[torch.dtype, str], non_blocking: bool = ...) -> T:
        ...

    @overload
    def to(self: T, tensor: torch.Tensor, non_blocking: bool = ...) -> T:
        ...

    def to(self, *args, **kwargs):
        '''Thin layer to capture device for ORTModule IO bindings'''

        device, _, _, _ = torch._C._nn._parse_to(*args, **kwargs)
        if device:
            try:
                device_str = _utils.get_device_str(device)
                if _utils.get_device_str(self._device) != device_str:
                    self._device_changed = True
                    self._device = torch.device(device_str)
            except RuntimeError:
                self._device_changed = True
                self._device = torch.device(device_str)

        return super(ORTModule, self).to(*args, **kwargs)

    def forward(self, *inputs, **kwargs):
        '''Forward pass starts here and continues at `_ORTModuleFunction.forward`

        ONNX model is exported the first time this method is executed.
        Next, a full training graph is splitted in forward and backward graph which are used
        to instantiate ONNX Runtime InferenceSession`s
        '''

        # Exporting module to ONNX for the first time
        if not self._onnx_training:
            if not self._device:
                self._device = _utils.get_device_index_from_input_args_kwargs(self._original_module, *inputs, **kwargs)
                if not self._device:
                    raise RuntimeError('A device must be specified in the model or data!')
            self._build_training_graph(*inputs, **kwargs)

        _, _, input_names_require_grad = _extract_input_information(self._original_module, *inputs, **kwargs)
        # If inputs requiring gradient change from one call to forward to the next, the module_gradient_graph_builder
        # needs to be reinitialized so it can compute the backward output for the new inputs that require_grad
        if input_names_require_grad != self._input_names_require_grad:
            self._input_names_require_grad = input_names_require_grad
            self._initialize_module_gradient_graph_builder()

        new_input_shape = [list(input.size()) for input in inputs if input is not None]
        if self._current_input_shape is None or self._current_input_shape != new_input_shape:
            self._current_input_shape = new_input_shape
            self._split_training_graph(*inputs, **kwargs)
        elif self._device_changed:
            self._create_training_session()
            self._device_changed = False

        # Use a custom torch.autograd.Function to associate self.backward_graph as the
        # gradient implementation for self.forward_graph.
        class _ORTModuleFunction(torch.autograd.Function):
            @staticmethod
            def forward(ctx, *inputs, **kwargs):
                '''Performs forward pass based on user input and PyTorch initializer

                TODO: **kwargs are not supported

                Model outputs are returned to the user
                The following tensors are stashed (in order) for backward pass
                    * (Partial) user input
                    * (Partial) Initializers
                    * Intermediate tensors
                '''

                # Use IO binding
                _create_iobinding(self._forward_io_binding, inputs,
                                  self._onnx_forward,
                                  self._device)

                # Run
                self._forward_session.run_with_iobinding(self._forward_io_binding)
                forward_outputs = self._forward_io_binding.get_outputs()

                # Stash tensors needed by backward
                forward_input_dict = self._convert_forward_input_list_to_dict(*inputs)
                ctx_inputs = tuple(forward_input_dict[name] \
                    for name in self._onnx_graphs_info.backward_user_input_names)
                ctx_initializers = tuple(forward_input_dict[name] \
                    for name in self._onnx_graphs_info.backward_intializer_names_as_input)
                ctx_intermediates = tuple(_ort_output_to_torch_tensor(forward_output) \
                    for forward_output in forward_outputs[len(self._onnx_graphs_info.user_output_names):])
                ctx.save_for_backward(*[*ctx_inputs, *ctx_initializers, *ctx_intermediates])

                # Return model output
                user_outputs = tuple(_ort_output_to_torch_tensor(forward_output) \
                    for forward_output in forward_outputs[:len(self._onnx_graphs_info.user_output_names)])
                return user_outputs[0] if len(user_outputs) == 1 else user_outputs

            @staticmethod
            def backward(ctx, *grad_output):
                '''Performs backward pass based on grad wrt output and internal state

                Internal state is composed of:
                    * Tensor stashed (in a particular order) during forward:
                        * (partial) user input, (partial) initializers and intermediate tensors

                TODO: Input gradient is hard-coded to torch.tensor([1.])
                '''

                # Use IO binding
                grad_output_dict = dict(zip(self._onnx_graphs_info.user_output_grad_names, grad_output))
                backward_grad_output = tuple(grad_output_dict[name] for name in self._onnx_graphs_info.backward_output_grad_names)
                _create_iobinding(self._backward_io_binding, [*ctx.saved_tensors, *backward_grad_output],
                                   self._onnx_backward,
                                   self._device)

                # Run
                self._backward_session.run_with_iobinding(self._backward_io_binding)
                backward_outputs = self._backward_io_binding.get_outputs()

                # Return input and initializer gradients
                num_initializers = len(self._onnx_graphs_info.initializer_grad_names_to_train)
                results = []
                for input_name in self._onnx_graphs_info.user_input_names:
                    try:
                        # Append to the results the backward output for each input that required grad
                        results.append(_ort_output_to_torch_tensor(
                            backward_outputs[num_initializers + self._input_names_require_grad.index(input_name)]))
                    except ValueError:
                        # Append None to results for each input that did not require grad
                        results.append(None)
                # Append backward ouput for all trained initializers
                results += [_ort_output_to_torch_tensor(backward_output)
                            for backward_output in backward_outputs[:num_initializers]]
                return tuple(results)

        proc_inputs = [data for data in inputs if data is not None]
        return _ORTModuleFunction.apply(*self._convert_forward_input_to_list(*proc_inputs, **kwargs))

    @_utils.timeit(enabled=__TEMP_ENABLE_METHOD_TIMING__)
    def _convert_forward_input_to_list(self, *inputs, **kwargs):
        '''Creates forward `*inputs` list from user input and PyTorch initializers

        TODO: **kwargs is not supported
        TODO: How IO binding model inputs and outputs affects initializer copies?

        ONNX Runtime forward requires an order list of:
            * User input: computed from forward InferenceSession
            * Initializers: computed from original PyTorch model parameters

        This codes assumes the exported model's inputs and initializers
            are the same as the original PyTorch model
        '''
        # User inputs
        result = list(inputs[:len(self._onnx_graphs_info.user_input_names)])

        # Initializers
        for param in self._original_module.named_parameters():
            result.append(param[1])

        return result

    @_utils.timeit(enabled=__TEMP_ENABLE_METHOD_TIMING__)
    def _convert_forward_input_list_to_dict(self, *inputs):
        '''Convert forward `*inputs` list to dict

        TODO: Input gradient is being ignored for MVP
        '''
        # Dictionary containing both inputs and initializers
        forward_input_names = [*self._onnx_graphs_info.user_input_names,
                               *self._onnx_graphs_info.initializer_names_to_train]
        return dict(zip(forward_input_names, inputs))

    @_utils.timeit(enabled=__TEMP_ENABLE_METHOD_TIMING__)
    def _convert_backward_input_list_to_dict(self, *inputs):
        '''Convert backward `*inputs` list to dict

        ONNX Runtime backward requires dict as input, which is composed of:
            * User input
                Although not necessary, all user inputs are used for simplicity
            * (Partial) Initializers
                    init_begin = len(user_input)
                    init_count = len(Pre-computed list of initializer)
            * Intermediate tensors
            * Gradient wrt outputs
        '''

        # Dictionary containing both inputs and initializers
        result = {}

        backward_user_input = self._onnx_graphs_info.backward_user_input_names
        backward_intializer = self._onnx_graphs_info.backward_intializer_names_as_input
        intermediate = self._onnx_graphs_info.intermediate_tensor_names
        backward_output_grad_names = self._onnx_graphs_info.backward_output_grad_names

        # Extract info about stashed input and grad output
        # Inputs
        inputs_pos = 0
        for idx, name in enumerate(backward_user_input):
            result.update({ name : inputs[idx]})
            inputs_pos += 1

        # Initializers
        for idx, name in enumerate(backward_intializer, inputs_pos):
            result.update({name: inputs[idx]})
            inputs_pos += 1

        # Intermediate
        for idx, name in enumerate(intermediate, inputs_pos):
            result.update({name: inputs[idx]})
            inputs_pos += 1

        # Grad outputs
        for idx, name in enumerate(backward_output_grad_names, inputs_pos):
            result.update({name: inputs[idx]})
            inputs_pos += 1

        return result

    def _get_forward_graph(self, input_names, dynamic_axes, *inputs, **kwargs):
        '''Exports PyTorch `module` to ONNX with training flag, using `*inputs` as input

        TODO: How to support dynamic axes? Dimensions are determined by samples
        TODO: How to ingest **kwargs in proper order during export?
        '''
        # Export the model to memory
        f = io.BytesIO()

        # Deepcopy inputs, since input values may change after model run.
        # NOTE: Inputs may contain tensors that have attributes preventing their deepcopy (example grad_fn).
        # Therefore, deepcopy only the data component of the input tensors for export.
        sample_inputs_copy = []
        for model_input in inputs:
            sample_inputs_copy.append(model_input.data if isinstance(model_input, torch.Tensor) else model_input)
        sample_inputs_copy = copy.deepcopy(tuple(sample_inputs_copy))

        # TODO: Support contrib OPs support? user model has no hint
        # from onnxruntime.training import register_custom_ops_pytorch_exporter
        # register_custom_ops_pytorch_exporter.register_custom_op()

<<<<<<< HEAD
        try:
            with torch.no_grad():
                torch.onnx.export(self._original_module,
                                sample_inputs_copy,
                                f,
                                input_names=input_names,
                                output_names=output_names,
                                opset_version=ONNX_OPSET_VERSION,
                                do_constant_folding=False,
                                training=torch.onnx.TrainingMode.TRAINING,
                                dynamic_axes=dynamic_axes)
        except RuntimeError as e:
            raise RuntimeError('There was an error while exporting the PyTorch model to ONNX: {}'.format(e))
=======
        with torch.no_grad():
            # Export torch.nn.Module to ONNX
            torch.onnx.export(self._original_module,
                              sample_inputs_copy,
                              f,
                              input_names=input_names,
                              opset_version=ONNX_OPSET_VERSION,
                              do_constant_folding=False,
                              training=torch.onnx.TrainingMode.TRAINING,
                              dynamic_axes=dynamic_axes)
>>>>>>> bc0d04bf

        return onnx.load_model_from_string(f.getvalue())<|MERGE_RESOLUTION|>--- conflicted
+++ resolved
@@ -439,31 +439,16 @@
         # from onnxruntime.training import register_custom_ops_pytorch_exporter
         # register_custom_ops_pytorch_exporter.register_custom_op()
 
-<<<<<<< HEAD
         try:
             with torch.no_grad():
                 torch.onnx.export(self._original_module,
                                 sample_inputs_copy,
                                 f,
                                 input_names=input_names,
-                                output_names=output_names,
                                 opset_version=ONNX_OPSET_VERSION,
                                 do_constant_folding=False,
                                 training=torch.onnx.TrainingMode.TRAINING,
                                 dynamic_axes=dynamic_axes)
         except RuntimeError as e:
             raise RuntimeError('There was an error while exporting the PyTorch model to ONNX: {}'.format(e))
-=======
-        with torch.no_grad():
-            # Export torch.nn.Module to ONNX
-            torch.onnx.export(self._original_module,
-                              sample_inputs_copy,
-                              f,
-                              input_names=input_names,
-                              opset_version=ONNX_OPSET_VERSION,
-                              do_constant_folding=False,
-                              training=torch.onnx.TrainingMode.TRAINING,
-                              dynamic_axes=dynamic_axes)
->>>>>>> bc0d04bf
-
         return onnx.load_model_from_string(f.getvalue())