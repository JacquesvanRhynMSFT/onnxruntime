--- conflicted
+++ resolved
@@ -411,13 +411,10 @@
         static const int sc_sinceVer_MultiHeadAttention = 1;
         static const int sc_sinceVer_SkipLayerNormalization = 1;
         static const int sc_sinceVer_EmbedLayerNormalization = 1;
-<<<<<<< HEAD
         static const int sc_sinceVer_GroupNorm = 1;
         static const int sc_sinceVer_NhwcConv = 1;
         static const int sc_sinceVer_BiasSplitGelu = 1;
-=======
         static const int sc_sinceVer_BiasAdd = 1;
->>>>>>> be29be7d
     } // namespace MsftOperatorSet1
 
 } // namespace OperatorHelper