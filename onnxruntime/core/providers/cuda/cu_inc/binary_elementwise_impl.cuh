--- conflicted
+++ resolved
@@ -281,11 +281,7 @@
           func,
           N);
     else if (rhs_padded_strides && rhs_padded_strides->Size())
-<<<<<<< HEAD
-      _BinaryElementWise<T, T1, T2, FuncT, false, true, GridDim::maxThreadsPerBlock, GridDim::maxElementsPerThread><<<blocksPerGrid, GridDim::maxThreadsPerBlock, 0>>>(
-=======
       _BinaryElementWise<T, T1, T2, FuncT, false, true, GridDim::maxThreadsPerBlock, GridDim::maxElementsPerThread><<<blocksPerGrid, GridDim::maxThreadsPerBlock, 0, stream>>>(
->>>>>>> f649f917
           output_rank_or_simple_broadcast,
           TArray<int64_t>(), // lhs is not computed, so no need to deference lhs_padded_strides
           lhs_data,
