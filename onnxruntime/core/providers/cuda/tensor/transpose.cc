--- conflicted
+++ resolved
@@ -97,17 +97,10 @@
     int M = std::get<0>(mn);
     int N = std::get<1>(mn);
     if (M != 0 && N != 0) {
-<<<<<<< HEAD
-      if (element_type == ONNX_TENSOR_ELEMENT_DATA_TYPE_FLOAT) {
-        return TransposeWithCublas<float>(cublas_handle, input, output, M, N);
-      } else if (element_type == ONNX_TENSOR_ELEMENT_DATA_TYPE_DOUBLE) {
-        return TransposeWithCublas<double>(cublas_handle, input, output, M, N);
-=======
       if (element_type == utils::GetONNXTensorElementDataType<float>()) {
         return TransposeWithCublas<float>(stream, cublas_handle, input, output, M, N);
       } else if (element_type == utils::GetONNXTensorElementDataType<double>()) {
         return TransposeWithCublas<double>(stream, cublas_handle, input, output, M, N);
->>>>>>> 6285ee23
       } else {
         return TransposeWithCublas<MLFloat16>(stream, cublas_handle, input, output, M, N);
       }
