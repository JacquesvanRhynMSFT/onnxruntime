// Copyright (c) Microsoft Corporation. All rights reserved.
// Licensed under the MIT License.

#include <cuda_runtime.h>
#include "activations_impl.h"
#include "core/providers/cuda/cu_inc/common.cuh"
#include "core/providers/cuda/cu_inc/unary_elementwise_impl.cuh"

namespace onnxruntime {
namespace cuda {

template <typename T>
struct OP_Elu : public CtxElu {
  __device__ __inline__ T operator()(const T& a) const {
    return a > (T)0 ? a : (T)alpha * (_Exp(a) - (T)1);
  }
};

template <typename T>
struct OP_HardSigmoid : public CtxHardSigmoid {
  __device__ __inline__ T operator()(const T& a) const {
    return _Max(_Min((T)alpha * a + (T)beta, (T)1), (T)0);
  }
};

template <typename T>
struct OP_LeakyRelu : public CtxLeakyRelu {
  __device__ __inline__ T operator()(const T& a) const {
    return a > (T)0 ? a : (T)alpha * a;
  }
};

template <typename T>
struct OP_Relu : public CtxRelu {
  __device__ __inline__ T operator()(const T& a) const {
    return _Max(a, (T)0);
  }
};

template <typename T>
struct OP_Selu : public CtxSelu {
  __device__ __inline__ T operator()(const T& a) const {
    return (T)gamma * (_Max(a, (T)0) + _Min((T)alpha * (_Exp(a) - (T)1), (T)0));
  }
};

template <typename T>
struct OP_Sigmoid : public CtxSigmoid {
  __device__ __inline__ T operator()(const T& a) const {
    return a > T(0) ? (T)1 / ((T)1. + _Exp(-_Abs(a))) : (T)1 - (T)1 / ((T)1 + _Exp(-_Abs(a)));
  }
};

template <typename T>
struct OP_Softplus : public CtxSoftplus {
  __device__ __inline__ T operator()(const T& a) const {
    if (a > (T)0)
      return a + _Log(_Exp(-a) + (T)1);
    else
      return _Log(_Exp(a) + (T)1);
  }
};

template <typename T>
struct OP_Softsign : public CtxSoftsign {
  __device__ __inline__ T operator()(const T& a) const {
    return a / ((T)1. + _Abs(a));
  }
};

template <typename T>
struct OP_Tanh : public CtxTanh {
  __device__ __inline__ T operator()(const T& a) const {
    return _Tanh(a);
  }
};

template <typename T>
struct OP_ThresholdedRelu : public CtxThresholdedRelu {
  __device__ __inline__ T operator()(const T& a) const {
    return a > (T)alpha ? a : (T)0;
  }
};

#define UNARY_ACTIVATION_IMPL(name)                                        \
  UNARY_ACTIVATION_IMPL_DECLARATION(name) {                                \
    UnaryElementWiseImpl(stream,                                           \
                         input_data,                                       \
                         output_data,                                      \
                         *reinterpret_cast<const OP_##name<T>*>(func_ctx), \
                         count);                                           \
  }

#define SPECIALIZED_UNARY_ACTIVATION_IMPL(name, T) \
<<<<<<< HEAD
  template void Impl_##name<T>(const T* input_data, T* output_data, const Ctx##name* func_ctx, size_t count);
=======
  template void Impl_##name<T>(cudaStream_t stream, const T* input_data, T* output_data, const Ctx##name* func_ctx, size_t count);
>>>>>>> f649f917

#if CUDA_VERSION >= 11000 && (__CUDA_ARCH__ >= 800 || !defined(__CUDA_ARCH__))
#define SPECIALIZED_UNARY_ACTIVATION_IMPL_BF16(name) SPECIALIZED_UNARY_ACTIVATION_IMPL(name, nv_bfloat16)
#else
#define SPECIALIZED_UNARY_ACTIVATION_IMPL_BF16(name)
#endif

#define SPECIALIZED_UNARY_ACTIVATIONL_HFD(name)   \
  SPECIALIZED_UNARY_ACTIVATION_IMPL(name, half)   \
  SPECIALIZED_UNARY_ACTIVATION_IMPL_BF16(name)    \
  SPECIALIZED_UNARY_ACTIVATION_IMPL(name, float)  \
  SPECIALIZED_UNARY_ACTIVATION_IMPL(name, double)

#define UNARY_ACTIVATION_OP_NAME(name) \
  UNARY_ACTIVATION_IMPL(name);         \
  SPECIALIZED_UNARY_ACTIVATIONL_HFD(name)

UNARY_ACTIVATION_OPS()
#undef UNARY_ACTIVATION_OP_NAME

}  // namespace cuda
}  // namespace onnxruntime<|MERGE_RESOLUTION|>--- conflicted
+++ resolved
@@ -92,11 +92,7 @@
   }
 
 #define SPECIALIZED_UNARY_ACTIVATION_IMPL(name, T) \
-<<<<<<< HEAD
-  template void Impl_##name<T>(const T* input_data, T* output_data, const Ctx##name* func_ctx, size_t count);
-=======
   template void Impl_##name<T>(cudaStream_t stream, const T* input_data, T* output_data, const Ctx##name* func_ctx, size_t count);
->>>>>>> f649f917
 
 #if CUDA_VERSION >= 11000 && (__CUDA_ARCH__ >= 800 || !defined(__CUDA_ARCH__))
 #define SPECIALIZED_UNARY_ACTIVATION_IMPL_BF16(name) SPECIALIZED_UNARY_ACTIVATION_IMPL(name, nv_bfloat16)
