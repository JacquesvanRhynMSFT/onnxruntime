// Copyright (c) Microsoft Corporation. All rights reserved.
// Licensed under the MIT License.

#pragma once

#include "core/common/status.h"
#include "core/framework/alloc_kind.h"
#include "core/framework/allocator.h"
#include "core/framework/sequential_execution_plan.h"
#include "core/graph/graph_viewer.h"
#include "core/framework/session_options.h"

namespace ONNX_NAMESPACE {
class TensorShapeProto;
}
namespace onnxruntime {

namespace NestedSubgraphInfoDetails {

// Used to compose a unique key to identify a nested subgraph
// relative to a current graph level (which in turn is identified using a "base")
std::string ComposeNestedSubgraphInfoKeyHelper(const std::string& base, size_t graph_depth,
                                               NodeIndex node_index, const std::string& attr_name);

}  // namespace NestedSubgraphInfoDetails

class ExecutionProviders;
struct KernelCreateInfo;
class KernelRegistryManager;
class OrtValueNameIdxMap;
class IStreamCommandHandleRegistry;

using KernelCreateInfoMap = std::unordered_map<onnxruntime::NodeIndex, gsl::not_null<const KernelCreateInfo*>>;
using SubgraphsKernelCreateInfoMaps = std::unordered_map<std::string, KernelCreateInfoMap>;

// ISequentialPlannerContext abstracts how the planner accesses information (such as inferred shape)
// to do the planning.
class ISequentialPlannerContext {
 public:
  virtual const ONNX_NAMESPACE::TensorShapeProto* GetShape(const onnxruntime::NodeArg& arg) const = 0;
  // If it returns true, planner won't reuse output tensors
  // see PlannerImpl::ComputeReusePlan
  virtual bool IsParallelExecutionEnabled() const { return false; }

  virtual ExecutionOrder GetExecutionOrder() const { return ExecutionOrder::DEFAULT; }

  virtual bool GetEnableMemoryReuse() const { return true; }
  virtual ~ISequentialPlannerContext() = default;
};

class SequentialPlannerContext : public ISequentialPlannerContext {
 public:
  SequentialPlannerContext(ExecutionMode execution_mode, ExecutionOrder execution_order, bool enable_memory_reuse)
      : execution_mode_(execution_mode),
        exection_order_(execution_order),
        enable_memory_reuse_(enable_memory_reuse) {
  }

  const ONNX_NAMESPACE::TensorShapeProto* GetShape(const onnxruntime::NodeArg& arg) const override {
    return arg.Shape();
  }

  bool IsParallelExecutionEnabled() const override { return execution_mode_ == ExecutionMode::ORT_PARALLEL; }

  ExecutionOrder GetExecutionOrder() const override { return exection_order_; }

  bool GetEnableMemoryReuse() const override { return enable_memory_reuse_; }

 private:
  ExecutionMode execution_mode_ = ExecutionMode::ORT_SEQUENTIAL;
  ExecutionOrder exection_order_ = ExecutionOrder::DEFAULT;
  bool enable_memory_reuse_ = true;
};

<<<<<<< HEAD
#if !defined(ORT_MINIMAL_BUILD)
=======
#if !defined(ORT_MINIMAL_BUILD) && !defined(ORT_EXTENDED_MINIMAL_BUILD)
>>>>>>> 38d5fcfc
// Given a graph with node placement information, partition the nodes into multiple sequence.
// Each sequence can be executed in-dependently. The nodes in each sequence are executed in order,
// but we can't assume any execution order between sequences, unless there is a data dependency.
class IGraphPartitioner {
 public:
  // DeviceBasedPartition is the default, who partitions a graph based off device information.
  // i.e., given a graph which has CPU EP nodes, Cuda EP nodes and TRT EP nodes,
  // it will be partitioned as two sequences, one is for CPU EP nodes, another is for TRT and Cuda nodes.
  // We will add more optimized partitioner later.
  enum GraphPartitioningStrategy {
    DeviceBasedPartition = 0,
    Unknown,
  };
  virtual ~IGraphPartitioner() = default;
  // create the partition based on the partition type.
  // perform partition based on the user input when provided.
  static std::unique_ptr<IGraphPartitioner> CreateGraphPartitioner(const logging::Logger& logger,
                                                                   const std::string& configuration_file = {});
  virtual Status PartitionGraph(const onnxruntime::GraphViewer& graph_viewer,
                                const ExecutionProviders& execution_providers,
                                std::vector<InlinedVector<NodeIndex>>& stream_nodes,
                                ExecutionOrder execution_order) = 0;
  virtual const std::string& Name() const = 0;
  int Devices() const { return devices_; };

 protected:
  static InlinedVector<std::string> Split(const std::string& line, char splitor);
  static InlinedHashMap<std::string, GraphPartitioningStrategy> name_type_map;
  IGraphPartitioner(const logging::Logger& logger, const std::string& configuration_file) : logger_(logger), configuration_file_(configuration_file) {}
  const logging::Logger& logger_;
  std::string configuration_file_{};
  int devices_ = 0;
};
#endif

class SequentialPlanner {
 public:
  // This API allows user to provide a custom planner context.
  // TODO - remove duplicated ExecutionProvider argument
  static Status CreatePlan(
      const Node* parent_node, const onnxruntime::GraphViewer& graph,
      gsl::span<const NodeArg* const> outer_scope_node_args,
      const ExecutionProviders& providers,
      const KernelCreateInfoMap& kernel_create_info_map,
      const SubgraphsKernelCreateInfoMaps& subgraphs_kernel_create_info_maps,
      const InlinedHashMap<OrtValueName, OrtMemoryInfo>& outer_scope_arg_to_location_map,
      const OrtValueNameIdxMap& ort_value_name_idx_map,
      const ISequentialPlannerContext& context,
#ifdef ENABLE_STREAM
      const IStreamCommandHandleRegistry& stream_handle_registry,
#endif
      const std::string& partition_config_file,
      const logging::Logger& logger,
      std::optional<SequentialExecutionPlan>& plan);
};

}  // namespace onnxruntime<|MERGE_RESOLUTION|>--- conflicted
+++ resolved
@@ -72,11 +72,7 @@
   bool enable_memory_reuse_ = true;
 };
 
-<<<<<<< HEAD
-#if !defined(ORT_MINIMAL_BUILD)
-=======
-#if !defined(ORT_MINIMAL_BUILD) && !defined(ORT_EXTENDED_MINIMAL_BUILD)
->>>>>>> 38d5fcfc
+#ifdef ENABLE_STREAM
 // Given a graph with node placement information, partition the nodes into multiple sequence.
 // Each sequence can be executed in-dependently. The nodes in each sequence are executed in order,
 // but we can't assume any execution order between sequences, unless there is a data dependency.
