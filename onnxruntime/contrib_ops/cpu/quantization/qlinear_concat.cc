// Copyright (c Microsoft Corporation. All rights reserved.
// Licensed under the MIT License.

#include "qlinear_concat.h"
#include "qlinear_lookup_table.h"

#include "core/common/narrow.h"
#include "core/providers/common.h"
#include "core/mlas/inc/mlas.h"
#include "core/platform/threadpool.h"

namespace onnxruntime {
namespace contrib {

constexpr int LOOKUP_TABLE_IS_FIXED = 1;
constexpr int LOOKUP_TABLE_IS_COPY = 2;

static inline bool has_same_scale(const Tensor* tensor_x_scale, const Tensor* tensor_y_scale) {
  return *(tensor_x_scale->Data<float>()) == *(tensor_y_scale->Data<float>());
}

static inline bool has_same_zero_point(bool is_signed, const Tensor* tensor_x_zero_point, const Tensor* tensor_y_zero_point) {
  if (is_signed) {
    const int8_t X_zero_point = (tensor_x_zero_point == nullptr) ? static_cast<int8_t>(0) : *(tensor_x_zero_point->Data<int8_t>());
    const int8_t Y_zero_point = (tensor_y_zero_point == nullptr) ? static_cast<int8_t>(0) : *(tensor_y_zero_point->Data<int8_t>());
    return X_zero_point == Y_zero_point;
  } else {
    const uint8_t X_zero_point = (tensor_x_zero_point == nullptr) ? static_cast<uint8_t>(0) : *(tensor_x_zero_point->Data<uint8_t>());
    const uint8_t Y_zero_point = (tensor_y_zero_point == nullptr) ? static_cast<uint8_t>(0) : *(tensor_y_zero_point->Data<uint8_t>());
    return X_zero_point == Y_zero_point;
  }
}

QLinearConcat::QLinearConcat(const OpKernelInfo& info) : OpKernel(info), ConcatBase(info) {
  size_t input_def_count = info.node().InputDefs().size();
  ORT_ENFORCE(input_def_count >= 5 && (input_def_count - 2) % 3 == 0,
              "Each input must be (tensor, scale, zero_point) tuple!");

  size_t input_count = (input_def_count - 2) / 3;
  fixed_lookup_tables_.resize(input_count);
  fixed_table_attrs_.resize(input_count, 0);

  const Tensor* tensor_y_scale = nullptr;
  const Tensor* tensor_y_zero_point = nullptr;
  bool get_y_scale = info.TryGetConstantInput(0, &tensor_y_scale);
  bool get_y_zero_point = info.TryGetConstantInput(1, &tensor_y_zero_point);
  if (!get_y_scale || !get_y_zero_point) {
    // Can not build const lookup table
    return;
  }

  // Initialize lookup table given constant input/output scales and zero points
  bool is_signed_int8 = tensor_y_zero_point->IsDataType<int8_t>();
  const auto identity_float = [](float v) -> float { return v; };
  for (size_t def_index = 2; def_index < input_def_count; def_index += 3) {
    const Tensor* tensor_x_scale = nullptr;
    const Tensor* tensor_x_zero_point = nullptr;
    bool get_x_scale = info.TryGetConstantInput(static_cast<int>(def_index) + 1, &tensor_x_scale);
    bool get_x_zero_point = info.TryGetConstantInput(static_cast<int>(def_index) + 2, &tensor_x_zero_point);
    if (!get_x_scale || !get_x_zero_point) {
      continue;  // try to optimize next one
    }
    ORT_ENFORCE(tensor_x_scale->IsDataType<float>(), "Input scale is not float for input def @", def_index + 1);
    ORT_ENFORCE(tensor_x_zero_point->GetElementType() == tensor_y_zero_point->GetElementType(),
                "Wrong input type encountered for zero point input def @", def_index + 2);

    size_t input_idx = (def_index - 2) / 3;
    fixed_table_attrs_[input_idx] |= LOOKUP_TABLE_IS_FIXED;
    if (has_same_scale(tensor_x_scale, tensor_y_scale) && has_same_zero_point(is_signed_int8, tensor_x_zero_point, tensor_y_zero_point)) {
      fixed_table_attrs_[input_idx] |= LOOKUP_TABLE_IS_COPY;
    } else {
      fixed_lookup_tables_[input_idx].resize(256);
      if (is_signed_int8) {
        QlinearBuildLookupTable<int8_t>(
            fixed_lookup_tables_[input_idx].data(), tensor_x_scale, tensor_x_zero_point,
            tensor_y_scale, tensor_y_zero_point, identity_float);
      } else {
        QlinearBuildLookupTable<uint8_t>(
            fixed_lookup_tables_[input_idx].data(), tensor_x_scale, tensor_x_zero_point,
            tensor_y_scale, tensor_y_zero_point, identity_float);
      }
    }
  }
}

Status QLinearConcat::Compute(OpKernelContext* ctx) const {
  const Tensor* tensor_y_scale = ctx->Input<Tensor>(0);
  const Tensor* tensor_y_zero_point = ctx->Input<Tensor>(1);
  bool is_signed_int8 = tensor_y_zero_point->IsDataType<int8_t>();
  const auto identity_float = [](float v) -> float { return v; };

  // Number of input tensors to concatenate (tupled)
  auto input_count_x3 = Node().InputArgCount()[2];
  ORT_ENFORCE(input_count_x3 >= 3 && input_count_x3 % 3 == 0,
              "Each input must be (tensor, scale, zero_point) tuple!");

  // Hold pointers to the input tensors to be used in the PrepareForCompute() step
  auto input_count = input_count_x3 / 3;
  std::vector<std::vector<uint8_t>> dynamic_lookup_tables(input_count);
  std::vector<int> dynamic_table_attrs(input_count, 0);

  InlinedTensorsVector input_tensors(input_count);
  for (auto input_index = 0; input_index < input_count; ++input_index) {
    auto tuple_start = 2 + input_index * 3;
    input_tensors[input_index] = ctx->Input<Tensor>(static_cast<int>(tuple_start));

    // Build lookup table for non-const parameters (scale + zero point)
    if (!(fixed_table_attrs_[input_index] & LOOKUP_TABLE_IS_FIXED)) {
      // Check tensor type first
      const Tensor* tensor_x_scale = ctx->Input<Tensor>(tuple_start + 1);
      const Tensor* tensor_x_zero_point = ctx->Input<Tensor>(tuple_start + 2);

      ORT_ENFORCE(tensor_x_scale->IsDataType<float>(), "Input scale is not float for quantized input @", tuple_start + 1);
      ORT_ENFORCE(tensor_x_zero_point->GetElementType() == tensor_y_zero_point->GetElementType(),
                  "Wrong input type encountered for zero point of quantized input @", tuple_start + 2);

      if (has_same_scale(tensor_x_scale, tensor_y_scale) && has_same_zero_point(is_signed_int8, tensor_x_zero_point, tensor_y_zero_point)) {
        dynamic_table_attrs[input_index] |= LOOKUP_TABLE_IS_COPY;
      } else {
        dynamic_lookup_tables[input_index].resize(256);
        if (is_signed_int8) {
          QlinearBuildLookupTable<int8_t>(
              dynamic_lookup_tables[input_index].data(), tensor_x_scale, tensor_x_zero_point,
              tensor_y_scale, tensor_y_zero_point, identity_float);
        } else {
          QlinearBuildLookupTable<uint8_t>(
              dynamic_lookup_tables[input_index].data(), tensor_x_scale, tensor_x_zero_point,
              tensor_y_scale, tensor_y_zero_point, identity_float);
        }
      }
    }
  }

  // Validate inputs and prepare some metadata used during actual compute
  Prepare p;
  auto status = PrepareForCompute(ctx, input_tensors, p);
  if (!status.IsOK())
    return status;

  // Return at this point if output tensor is going to be empty
  if (p.output_num_elements == 0)
    return Status::OK();

  int64_t initial_output_offset = 0;  // initial offset for each input
  for (int input_index = 0; input_index < input_count; input_index++) {
    const auto& prep = p.inputs[input_index];
    if (prep.num_elements == 0)
      continue;

    const uint8_t* table = (fixed_table_attrs_[input_index] & LOOKUP_TABLE_IS_FIXED)
                               ? fixed_lookup_tables_[input_index].data()
                               : dynamic_lookup_tables[input_index].data();
    const bool is_copy = (fixed_table_attrs_[input_index] & LOOKUP_TABLE_IS_FIXED)
                             ? bool(fixed_table_attrs_[input_index] & LOOKUP_TABLE_IS_COPY)
                             : bool(dynamic_table_attrs[input_index] & LOOKUP_TABLE_IS_COPY);

    auto input_axis_pitch = prep.axis_pitch;
    const uint8_t* input = static_cast<const uint8_t*>(prep.tensor->DataRaw());
    uint8_t* output = static_cast<uint8_t*>(p.output_tensor->MutableDataRaw()) + initial_output_offset;
    for (int64_t cur_in_offset = 0; cur_in_offset < prep.num_elements; cur_in_offset += input_axis_pitch) {
      if (is_copy) {
<<<<<<< HEAD
        memcpy(output, input + cur_in_offset, gsl::narrow<size_t>(input_axis_pitch));
      } else {
        QLinearLookupTableTransform(input + cur_in_offset, table, output, gsl::narrow<size_t>(input_axis_pitch));
=======
        memcpy(output, input + cur_in_offset, narrow<size_t>(input_axis_pitch));
      } else {
        QLinearLookupTableTransform(input + cur_in_offset, table, output, narrow<size_t>(input_axis_pitch));
>>>>>>> 2de883c5
      }
      output += p.output_axis_pitch;
    }

    initial_output_offset += input_axis_pitch;
  }

  return Status::OK();
}

ONNX_OPERATOR_KERNEL_EX(QLinearConcat, kMSDomain, 1, kCpuExecutionProvider, KernelDefBuilder(), QLinearConcat);

}  // namespace contrib
}  // namespace onnxruntime<|MERGE_RESOLUTION|>--- conflicted
+++ resolved
@@ -159,15 +159,9 @@
     uint8_t* output = static_cast<uint8_t*>(p.output_tensor->MutableDataRaw()) + initial_output_offset;
     for (int64_t cur_in_offset = 0; cur_in_offset < prep.num_elements; cur_in_offset += input_axis_pitch) {
       if (is_copy) {
-<<<<<<< HEAD
-        memcpy(output, input + cur_in_offset, gsl::narrow<size_t>(input_axis_pitch));
-      } else {
-        QLinearLookupTableTransform(input + cur_in_offset, table, output, gsl::narrow<size_t>(input_axis_pitch));
-=======
         memcpy(output, input + cur_in_offset, narrow<size_t>(input_axis_pitch));
       } else {
         QLinearLookupTableTransform(input + cur_in_offset, table, output, narrow<size_t>(input_axis_pitch));
->>>>>>> 2de883c5
       }
       output += p.output_axis_pitch;
     }
